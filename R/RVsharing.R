--- conflicted
+++ resolved
@@ -60,7 +60,6 @@
     return(numer/denom)
 }
 
-<<<<<<< HEAD
 createNetwork <- function(ped, alleleFreq)
 {
 
@@ -89,6 +88,5 @@
     }
     return(sharingProb)
 }
-=======
->>>>>>> 9c65e3fd
 
+
