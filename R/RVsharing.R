--- conflicted
+++ resolved
@@ -75,13 +75,10 @@
     {
         prob <- oneFounderSharingProb(procPed)
     }
-<<<<<<< HEAD
+    
+    # print and return result
     carrierText <- paste(procPed$origID[procPed$carriers], collapse=' ')
     affectedText <- paste(procPed$origID[procPed$affected], collapse=' ')
-=======
-    carrierText <- paste(procPed$carriers, collapse=' ')
-    affectedText <- paste(procPed$affected, collapse=' ')
->>>>>>> dc92b113
     print(paste('Probability subjects', carrierText, 'among',
         affectedText, 'share a rare variant:', round(prob, 4)))
     return(prob)
