#' \code{oneFounderSharingProb} calculate sharing probability assuming one
#'  founder introduces the variant
#'
#' @param procPed pedigree that has been through processPedigree()
#' @return sharing probability
#' @keywords internal
oneFounderSharingProb <- function(procPed)
{
    # set all founders to 0 (no variant)
    net <- createNetwork(procPed)
    net <- gRain::setEvidence(net, as.character(procPed$founders),
        rep('0', length(procPed$founders)))

    # sum over probs, conditioning on each founder introducing variant
    numer <- denom <- 0
    for (f in procPed$founders)
    {
        # condition on founder and calculate distribution
        condNet <- gRain::retractEvidence(net, as.character(f))
        condNet <- gRain::setEvidence(condNet, as.character(f), '1')

        # sum relevant probability       
        numer <- numer + marginalProb(condNet, sapply(simplify=FALSE,
            X=as.character(procPed$carriers), FUN=function(dummy) 1:2))
        denom <- denom + 1 - marginalProb(condNet, sapply(simplify=FALSE,
            X=as.character(procPed$affected), FUN=function(dummy) 0))
    }
    return(numer/denom)
}

#' \code{twoFounderSharingProb} calculate the sharing probability assuming
#'  that at most two founders introduce the variant, accounting for 
#'  relatedness among founders
#'
#' @param procPed pedigree that has been through processPedigree()
#' @param kinshipCoeff mean kinship coefficient among the founders
#' @return sharing probability
#' @keywords internal
twoFounderSharingProb <- function(procPed, kinshipCoeff)
{
    # set all founders to 0 (no variant)
    net <- createNetwork(procPed)
    net <- gRain::setEvidence(net, as.character(procPed$founders),
        rep('0', length(procPed$founders)))

    # calculate kinship correction and initialize variables
    cor <- relatedFoundersCorrection(length(procPed$founders), kinshipCoeff)
    numer <- denom <- 0
    remainingFounders <- procPed$founders
    for (f1 in procPed$founders)
    {
        # condition on founder
        net1 <- gRain::retractEvidence(net, as.character(f1))
        net1 <- gRain::setEvidence(net1, as.character(f1), '1')
       
        for (f2 in remainingFounders)
        {
            # condition on founder
            net2 <- gRain::retractEvidence(net1, as.character(f2))
            net2 <- gRain::setEvidence(net2, as.character(f2), '1')

            # weight this prob based on 1 (f1==f2) or 2 (f1!=f2) founders
            w <- ifelse(f1==f2, cor, 1 - cor)

            # calculate conditional probability
            numer <- numer + w * marginalProb(net2, sapply(simplify=FALSE,
                X=as.character(procPed$carriers), FUN=function(x) 1:2))
            denom <- denom + w * (1 - marginalProb(net2, sapply(simplify=FALSE,
                X=as.character(procPed$affected), FUN=function(x) 0)))

        }
        remainingFounders <- setdiff(remainingFounders, f1)
    }
    return(numer/denom)
}

#' \code{exactSharingProb} calculates the exact sharing probability given
#'  allele frequency among the founders
#'
#' @param procPed pedigree that has been through processPedigree()
#' @param alleleFreq allele frequency among the founders
#' @return sharing probability
#' @keywords internal
exactSharingProb <- function(procPed, alleleFreq)
{
    # create network with founders having a prior based on the allele freq
    prior <- with(data.frame(f=alleleFreq), c((1-f)^2, 2*f*(1-f), f^2))
    net <- createNetwork(procPed, prior)

<<<<<<< HEAD
    numer <- numer + marginalProb(condNet, sapply(simplify=FALSE,
        X=as.character(procPed$carriers), FUN=function(dummy) 1:2))
    denom <- denom + 1 - marginalProb(condNet, sapply(simplify=FALSE,
        X=as.character(procPed$affected), FUN=function(dummy) 0))
   return (numer/denom)
=======
    # calculate conditional probability
    numer <- marginalProb(net, sapply(as.character(procPed$carriers),
        function(x) 1:2, simplify=FALSE))
    denom <- 1 - marginalProb(net, sapply(as.character(procPed$affected),
        function(x) 0, simplify=FALSE))
    return (numer/denom)
>>>>>>> f167c529
}

#' \code{RVsharing2} Calculates rare variant sharing probability between
#'  carriers in a pedigree given that the variant in seen in one of the
#   affected subjects
#'
#' @param ped S3 Pedigree object
#' @param alleleFreq allele frequency among the founders
#' @param kinshipCoeff mean kinship coefficient among the founders
#' @param nSimulations number of simulations used in monte carlo calculation
#' @return sharing probability between all carriers in pedigree
#' @examples
#'  data("samplePedigrees")
#'  RVsharing2(samplePedigrees[[1]])
#' @export
RVsharing2 <- function(ped, alleleFreq, kinshipCoeff, nSimulations, carriers)
{
    # load data for prob calculations
    data(mendelProbTable)

    # pre-process procPedigree
    procPed <- processPedigree(ped, carriers)

    # calculate sharing prob with appropiate method
    if (!missing(nSimulations))
    {
        return(monteCarloSharingProb(procPed, alleleFreq, kinshipCoeff,
            nSimulations))
    }
    else if (!missing(alleleFreq))
    {
        return(exactSharingProb(procPed, alleleFreq))
    }        
    else if (!missing(kinshipCoeff))
    {
        return(twoFounderSharingProb(procPed, kinshipCoeff))
    }
    else
    {
        return(oneFounderSharingProb(procPed))
    }
}<|MERGE_RESOLUTION|>--- conflicted
+++ resolved
@@ -64,9 +64,9 @@
 
             # calculate conditional probability
             numer <- numer + w * marginalProb(net2, sapply(simplify=FALSE,
-                X=as.character(procPed$carriers), FUN=function(x) 1:2))
+                X=as.character(procPed$carriers), FUN=function(dummy) 1:2))
             denom <- denom + w * (1 - marginalProb(net2, sapply(simplify=FALSE,
-                X=as.character(procPed$affected), FUN=function(x) 0)))
+                X=as.character(procPed$affected), FUN=function(dummy) 0)))
 
         }
         remainingFounders <- setdiff(remainingFounders, f1)
@@ -87,20 +87,12 @@
     prior <- with(data.frame(f=alleleFreq), c((1-f)^2, 2*f*(1-f), f^2))
     net <- createNetwork(procPed, prior)
 
-<<<<<<< HEAD
-    numer <- numer + marginalProb(condNet, sapply(simplify=FALSE,
+    # calculate the conditional probability
+    numer <- marginalProb(condNet, sapply(simplify=FALSE,
         X=as.character(procPed$carriers), FUN=function(dummy) 1:2))
-    denom <- denom + 1 - marginalProb(condNet, sapply(simplify=FALSE,
+    denom <- 1 - marginalProb(condNet, sapply(simplify=FALSE,
         X=as.character(procPed$affected), FUN=function(dummy) 0))
    return (numer/denom)
-=======
-    # calculate conditional probability
-    numer <- marginalProb(net, sapply(as.character(procPed$carriers),
-        function(x) 1:2, simplify=FALSE))
-    denom <- 1 - marginalProb(net, sapply(as.character(procPed$affected),
-        function(x) 0, simplify=FALSE))
-    return (numer/denom)
->>>>>>> f167c529
 }
 
 #' \code{RVsharing2} Calculates rare variant sharing probability between
