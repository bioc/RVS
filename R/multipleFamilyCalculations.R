#' probability of sharing of rare variants in a subset of families
#' @export
#'
#' @description Computing probability of sharing of rare variants in
#' a subset of families where rare variants are seen based on precomputed
#' family-specific rare variant sharing probabilities.
#' @details All the subsets of families of size equal or inferior to the
#' length of not are created, and the joint probability of each such
#' subset not sharing a rare variant and the remaining families sharing
#' a rare variant is obtained as the product of the family-specific rare
#' variant sharing probabilities or its complement. The function then sums
#' the pattern probabilities inferior or equal to the probability
#' of the observed pattern of the not families not sharing a rare variant
#' and the remaining families sharing a rare variant.
#' @param sharingProbs named vector of sharing probabilties, where names
#'  correspond to famid value of pedigree
#' @param observedSharing boolean vector describing if all affected subjects
#' in the family share the variant (TRUE if all share)
#' @return P-value of the exact rare variant sharing test requiring
#' sharing by all affected subjects
#' @examples
#' data(samplePedigrees)
#' notSharedFams <- c(15159, 15053, 15157)
#' famids <- sapply(samplePedigrees, function(p) p$famid[1])
#' shared <- !famids %in% notSharedFams
#' probs <- sapply(samplePedigrees, RVsharing)
#' multipleFamilyPValue(probs, shared)
#' @references Bureau, A., Younkin, S., Parker, M.M., Bailey-Wilson, J.E.,
#' Marazita, M.L., Murray, J.C., Mangold, E., Albacha-Hejazi, H., Beaty, T.H.
#' and Ruczinski, I. (2014) Inferring rare disease risk variants based on
#' exact probabilities of sharing by multiple affected relatives.
#' Bioinformatics, 30(15): 2189-96, doi:10.1093/bioinformatics/btu198.
multipleFamilyPValue <- function(sharingProbs, observedSharing, minPValue=0)
{
    # check all pedigrees are given
    if (!all(names(observedSharing) %in% names(sharingProbs)))
        stop('missing some pedigrees in sharingProbs argument')

    # line up and subset vectors
    sharingProbs <- sharingProbs[names(observedSharing)]
    sharingProbs <- unname(sharingProbs)
    observedSharing <- unname(observedSharing)

    # probability of observed data
    true_pObserved <- prod(sharingProbs[observedSharing]) * 
        prod(1 - sharingProbs[!observedSharing])
    if (true_pObserved == 0)
        return(0)

    # sum probabilities of both branches of the tree
    sumBranches <- function(ndx, prod)
    {
        # get sum of probs starting at leaf of this node
        leafSum <- function(p)
        {
            if (p <= pObserved) return(p)
            else                return(sumBranches(ndx + 1, p))
        }
    
        # base case at end of tree == this path not extreme
        if (ndx > length(sharingProbs)) return(0)
        
        # multiply cumulative prob by each marginal prob
        prodLeft <- sharingProbs[ndx] * prod
        prodRight <- (1 - sharingProbs[ndx]) * prod

        # return sum of both directions
        return(leafSum(prodLeft) + leafSum(prodRight))
    }

    # test higher observed values to see if under min p value
    pvalue <- 1
    pObserved <- 1
    while (pvalue > minPValue & pObserved > true_pObserved)
    {
        pObserved <- max(pObserved / 10, true_pObserved)
        pvalue <- sumBranches(1, 1)
    }

    if (pObserved < true_pObserved)
        stop('binary tree burn in failed')
    return(pvalue)
}

convertMatrix <- function(mat, famInfo)
{
    sapply(colnames(mat), function(var)
    {
        ret <- c()
        # minor allele includes 2
        # add option for user to specify which allele is rare
        minorAllele <- ifelse(sum(mat[,var] == 1) < sum(mat[,var] == 3), 1, 3)
        for (fid in unique(famInfo$pedigree))
        {
            aff_rows <- which(famInfo$pedigree == fid & famInfo$affected == 2)
            aff_alleles <- mat[aff_rows, var]
            if (!all(aff_alleles != minorAllele))
            {
                ret <- c(ret, all(aff_alleles == minorAllele))
                names(ret)[length(ret)] <- fid
            }
        }
        return(ret)
    }, USE.NAMES=TRUE, simplify=FALSE)
}

#' generalization of multipleFamilyPValue to multiple variants
#' @export
#'
#' @description Computes a p-value for each variant sharing pattern
#'  across families
#' @details For each variant, the families which have all sequenced subjects
#'  sharing the variant and the families which have some sequenced subjects
#'  sharing the variant are recorded. These values are passed
#'  to multipleFamilyPValue
#' @param snpMat SnpMatrix
#' @param famInfo vector of family id's - same length as rows in share_matrix
#' @param sharingProbs vector of subject id's - same length as rows in share_matrix
#' @param filter criteria for filtering pvalues
#' @param alpga parameter for filter
#' @return vector : p-value for each variant sharing pattern
multipleVariantPValue <- function(snpMat, famInfo, sharingProbs,
filter_type=NULL, alpha=0)
{
    # convert matrix to list of families with each allele
    shareList <- convertMatrix(snpMat@.Data, famInfo)

    # calculate potential p-values
    pot_pvals <- sapply(shareList, function(vec)
    {
        prob <- 1
        for (fid in names(vec))
        {
            prob <- prob * unname(sharingProbs[fid])
        }
        return(prob)
    }, USE.NAMES=TRUE)

    # subset data if filter is requested
    ppval_cutoff <- 1
    if (!is.null(filter_type))
    {
        sorted_ppvals <- sort(unname(pot_pvals))
        cutoff <- alpha / (1:length(pot_pvals))
        ppval_cutoff <- sorted_ppvals[max(which(sorted_ppvals < cutoff))]
    }

    # compute p-values
    pvals <- sapply(names(shareList), function(var)
    {
        if (pot_pvals[var] <= ppval_cutoff)
            multipleFamilyPValue(sharingProbs, shareList[[var]])
        else
            NA
    }, USE.NAMES=TRUE)

    # return p-values and potential p-values
    return(list(pvalues=pvals[!is.na(pvals)], potential_pvalues=pot_pvals))
}

#' enrichment p-value acroos multiple families and variants
#' @export
#'
#' @description Computes a p-value for all variants seen across all families
#' @details For each variant, the families which have all sequenced subjects
#'  sharing the variant and the families which have some sequenced subjects
#'  sharing the variant are recorded. All unique (family, variant) pairs
#'  are accumulated into a single vector and passed to multipleFamilyPValue
#' #@param share_matrix matrix entry [i,j] is 1 if subject i has
#' # variant j, otherwise it is zero
#' #@param famid vector of family id's - same length as rows in share_matrix
#' #@param subjects vector of subject id's - same length as rows in share_matrix
#' #@param peds list of pedigrees referenced in famid
#' @return vector : p-value for each variant sharing pattern
enrichmentPValue <- function(snpMat, famInfo, sharingProbs, threshold=0)
{
    # convert matrix to list of families with each allele
    shareList <- convertMatrix(snpMat@.Data, famInfo)

    # make sharing events unique for each variant by renaming
    probs <- pattern <- c()
    for (var in names(shareList))
    {
        temp_probs <- sharingProbs[names(shareList[[var]])]
        temp_pattern <- shareList[[var]]
        names(temp_pattern) <- paste(var, names(temp_pattern), sep='_')
        names(temp_probs) <- paste(var, names(temp_probs), sep='_')
        probs <- c(probs, temp_probs)
        pattern <- c(pattern, temp_pattern)
    }

    # return p-value (or threshold if p-value is smaller)
    pval <- multipleFamilyPValue(probs, pattern, threshold)
    return(ifelse(pval <= threshold, threshold, pval))
}

#' deprecated function
#' @export
#' @description This function is deprecated with version >= 2.0
#' and should not be used, instead use multipleFamilyPValue
#' @param vec a vector of names of all families where a variant is seen
#' @param not a vector of names of families where not all affected subjects
#' share the rare variant
#' @param pshare.data a data frame with at least two of the following columns:
#' pshare: vector of RV sharing probabilities
#' ped.tocompute.vec: vector of names of the families whose sharing 
#' probability is contained in pshare. The names in the arguments
#' vec and not must be found in ped.tocompute.vec
#' @return P-value of the exact rare variant sharing test requiring
#' sharing by all affected subjects.
#' @examples
#' data(samplePedigrees)
#' notSharedFams <- c(15159, 15053, 15157)
#' famids <- sapply(samplePedigrees, function(p) p$famid[1])
#' notShared <- famids %in% notSharedFams
#' probs <- sapply(samplePedigrees, RVsharing)
#' get.psubset(famids, notShared, data.frame(pshare=probs,
#' ped.tocompute.vec=famids))
get.psubset <- function(vec, not, pshare.data)
{
    warning(paste('this function is deprecated',
        'and should not be used, instead use multipleFamilyPValue'))
    names.vec <- pshare.data$ped.tocompute.vec
    probs <- pshare.data$pshare[names.vec %in% vec]
    probNames <- names.vec[names.vec %in% vec]
    shared <- !(probNames %in% not)
<<<<<<< HEAD
    names(probs) <- names
=======
    names(probs) = names(shared) = probNames
>>>>>>> b1058447
    return(multipleFamilyPValue(probs, shared))
}
<|MERGE_RESOLUTION|>--- conflicted
+++ resolved
@@ -224,10 +224,6 @@
     probs <- pshare.data$pshare[names.vec %in% vec]
     probNames <- names.vec[names.vec %in% vec]
     shared <- !(probNames %in% not)
-<<<<<<< HEAD
-    names(probs) <- names
-=======
-    names(probs) = names(shared) = probNames
->>>>>>> b1058447
+    names(probs) <- names(shared) <- probNames
     return(multipleFamilyPValue(probs, shared))
 }
