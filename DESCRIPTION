Package: RVS
Type: Package
Title: Computes estimates of the probability of related individuals sharing a
    rare variant
<<<<<<< HEAD
Version: 1.5.3
Date: 2019-01-30
=======
Version: 1.4.1
Date: 2017-07-11
>>>>>>> a499f622
Author: Alexandre Bureau, Ingo Ruczinski, Samuel Younkin, Thomas Sherman
Maintainer: Thomas Sherman <tsherma4@jhu.edu>
Description: Rare Variant Sharing (RVS) implements tests of association
    and linkage between rare genetic variant genotypes and a dichotomous
    phenotype, e.g. a disease status, in family samples. The tests are
    based on probabilities of rare variant sharing by relatives under
    the null hypothesis of absence of linkage and association between
    the rare variants and the phenotype and apply to single variants or
    multiple variants in a region (e.g. gene-based test).
License: GPL-2
Depends:
    R (>= 3.4.0)
Imports:
    GENLIB,
    gRain,
    snpStats,
    kinship2,
    methods,
    stats,
    utils
Suggests:
    knitr,
    testthat,
    rmarkdown,
    BiocStyle,
    VariantAnnotation
VignetteBuilder: knitr
<<<<<<< HEAD
RoxygenNote: 6.1.1
Encoding: UTF-8
biocViews: ImmunoOncology, Genetics, GenomeWideAssociation, VariantDetection, ExomeSeq, WholeGenome
=======
RoxygenNote: 5.0.1
biocViews: ImmunoOncology, Genetics, GenomeWideAssociation, VariantDetection, ExomeSeq,
    WholeGenome
>>>>>>> a499f622
Collate:
    'RVgene.R'
    'pedigree-methods.R'
    'RVsharing.R'
    'documentation.R'
    'grainNetworkHelper.R'
    'monteCarloMethods.R'
    'multipleFamilyCalculations.R'
    'relatedFoundersCorrection.R'
    'sharingProbabilityCalculations.R'
    'sharingProbabilityCalculationsSplitting.R'<|MERGE_RESOLUTION|>--- conflicted
+++ resolved
@@ -2,13 +2,8 @@
 Type: Package
 Title: Computes estimates of the probability of related individuals sharing a
     rare variant
-<<<<<<< HEAD
-Version: 1.5.3
-Date: 2019-01-30
-=======
 Version: 1.4.1
 Date: 2017-07-11
->>>>>>> a499f622
 Author: Alexandre Bureau, Ingo Ruczinski, Samuel Younkin, Thomas Sherman
 Maintainer: Thomas Sherman <tsherma4@jhu.edu>
 Description: Rare Variant Sharing (RVS) implements tests of association
@@ -36,15 +31,9 @@
     BiocStyle,
     VariantAnnotation
 VignetteBuilder: knitr
-<<<<<<< HEAD
 RoxygenNote: 6.1.1
 Encoding: UTF-8
 biocViews: ImmunoOncology, Genetics, GenomeWideAssociation, VariantDetection, ExomeSeq, WholeGenome
-=======
-RoxygenNote: 5.0.1
-biocViews: ImmunoOncology, Genetics, GenomeWideAssociation, VariantDetection, ExomeSeq,
-    WholeGenome
->>>>>>> a499f622
 Collate:
     'RVgene.R'
     'pedigree-methods.R'
