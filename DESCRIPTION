--- conflicted
+++ resolved
@@ -2,11 +2,7 @@
 Type: Package
 Title: Bureau
 Version: 0.0.3
-<<<<<<< HEAD
-Date: Fri Jun 28 13:08:37 EDT 2013
-=======
-Date: Tue Jul 30 09:21:43 EDT 2013
->>>>>>> a89fe279
+Date: Thu Aug  1 10:15:05 EDT 2013
 Author: Alexandre Bureau, Ingo Ruczinski, Samuel G. Younkin
 Maintainer: Samuel G. Younkin <syounkin@jhsph.edu>
 Description: Computes estimates of the probability of related individuals sharing a rare variant.
