--- conflicted
+++ resolved
@@ -2,13 +2,8 @@
 Type: Package
 Title: Computes estimates of the probability of related individuals sharing a
     rare variant
-<<<<<<< HEAD
-Version: 1.20
+Version: 1.25.1
 Date: 2024-02-14
-=======
-Version: 1.25.0
-Date: 2022-04-23
->>>>>>> 469c7236
 Author: Alexandre Bureau, Ingo Ruczinski, Samuel Younkin, Thomas Sherman
 Maintainer: Alexandre Bureau <alexandre.bureau@fmed.ulaval.ca>
 Description: Rare Variant Sharing (RVS) implements tests of association and linkage between rare genetic variant genotypes and a dichotomous phenotype, e.g. a disease status, in family samples. The tests are based on probabilities of rare variant sharing by relatives under the null hypothesis of absence of linkage and association between the rare variants and the phenotype and apply to single variants or multiple variants in a region (e.g. gene-based test).
