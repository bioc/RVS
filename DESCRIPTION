Package: RVS
Type: Package
Title: Computes estimates of the probability of related individuals sharing a
    rare variant
<<<<<<< HEAD
Version: 1.5.5
Date: 2020-01-13
=======
Version: 1.9.0
Date: 2019-01-30
>>>>>>> 87fe5f81
Author: Alexandre Bureau, Ingo Ruczinski, Samuel Younkin, Thomas Sherman
Maintainer: Thomas Sherman <tomsherman159@gmail.com>
Description: Rare Variant Sharing (RVS) implements tests of association
    and linkage between rare genetic variant genotypes and a dichotomous
    phenotype, e.g. a disease status, in family samples. The tests are
    based on probabilities of rare variant sharing by relatives under
    the null hypothesis of absence of linkage and association between
    the rare variants and the phenotype and apply to single variants or
    multiple variants in a region (e.g. gene-based test).
License: GPL-2
Depends:
    R (>= 3.5.0)
Imports:
    GENLIB,
    gRain,
    snpStats,
    kinship2,
    methods,
    stats,
    utils
Suggests:
    knitr,
    testthat,
    rmarkdown,
    BiocStyle,
    VariantAnnotation
LinkingTo: Rcpp
VignetteBuilder: knitr
LazyData: true
RoxygenNote: 6.1.1
Encoding: UTF-8
biocViews: ImmunoOncology, Genetics, GenomeWideAssociation, VariantDetection, ExomeSeq, WholeGenome
Collate:
    'RVgene.R'
    'pedigree-methods.R'
    'RVsharing.R'
    'RcppExports.R'
    'documentation.R'
    'grainNetworkHelper.R'
    'monteCarloMethods.R'
    'multipleFamilyCalculations.R'
    'multipleFamilyCalculationsBackend.R'
    'relatedFoundersCorrection.R'
    'sharingProbabilityCalculations.R'
    'sharingProbabilityCalculationsSplitting.R'<|MERGE_RESOLUTION|>--- conflicted
+++ resolved
@@ -2,13 +2,8 @@
 Type: Package
 Title: Computes estimates of the probability of related individuals sharing a
     rare variant
-<<<<<<< HEAD
-Version: 1.5.5
-Date: 2020-01-13
-=======
 Version: 1.9.0
 Date: 2019-01-30
->>>>>>> 87fe5f81
 Author: Alexandre Bureau, Ingo Ruczinski, Samuel Younkin, Thomas Sherman
 Maintainer: Thomas Sherman <tomsherman159@gmail.com>
 Description: Rare Variant Sharing (RVS) implements tests of association
