Package: RVS
Type: Package
Title: Computes estimates of the probability of related individuals sharing a
    rare variant
<<<<<<< HEAD
Version: 1.1.2
=======
Version: 1.3.0
>>>>>>> afad0734
Date: 2017-07-11
Author: Alexandre Bureau, Ingo Ruczinski, Samuel Younkin, Thomas Sherman
Maintainer: Thomas Sherman <tsherma4@jhu.edu>
Description: Rare Variant Sharing (RVS) implements tests of association
    and linkage between rare genetic variant genotypes and a dichotomous
    phenotype, e.g. a disease status, in family samples. The tests are
    based on probabilities of rare variant sharing by relatives under
    the null hypothesis of absence of linkage and association between
    the rare variants and the phenotype and apply to single variants or
    multiple variants in a region (e.g. gene-based test).
License: GPL-2
Depends:
    R (>= 3.4.0)
Imports:
    gRain,
    snpStats,
    kinship2,
    methods,
    stats,
    utils
Suggests:
    knitr,
    testthat,
    rmarkdown,
    BiocStyle
VignetteBuilder: knitr
RoxygenNote: 5.0.1
biocViews: Genetics, GenomeWideAssociation, VariantDetection, ExomeSeq,
    WholeGenome
Collate:
    'RVgene.R'
    'pedigree-methods.R'
    'RVsharing.R'
    'documentation.R'
    'grainNetworkHelper.R'
    'monteCarloMethods.R'
    'multipleFamilyCalculations.R'
    'relatedFoundersCorrection.R'
    'sharingProbabilityCalculations.R'<|MERGE_RESOLUTION|>--- conflicted
+++ resolved
@@ -2,11 +2,7 @@
 Type: Package
 Title: Computes estimates of the probability of related individuals sharing a
     rare variant
-<<<<<<< HEAD
-Version: 1.1.2
-=======
-Version: 1.3.0
->>>>>>> afad0734
+Version: 1.3.1
 Date: 2017-07-11
 Author: Alexandre Bureau, Ingo Ruczinski, Samuel Younkin, Thomas Sherman
 Maintainer: Thomas Sherman <tsherma4@jhu.edu>
