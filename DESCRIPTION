--- conflicted
+++ resolved
@@ -1,13 +1,8 @@
 Package: RVsharing
 Type: Package
 Title: RVsharing
-<<<<<<< HEAD
-Version: 1.0.1
-Date: Wed 02 Oct 2013 03:01:22 PM CDT
-=======
 Version: 1.0.2
 Date: Fri 04 Oct 2013 12:39:51 PM CDT
->>>>>>> 29678336
 Author: Alexandre Bureau, Ingo Ruczinski, Samuel G. Younkin
 Maintainer: Alexandre Bureau <alexandre.bureau@msp.ulaval.ca>
 Description: Computes estimates of the probability of related individuals sharing a rare variant.
